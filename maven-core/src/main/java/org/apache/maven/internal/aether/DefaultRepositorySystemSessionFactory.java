--- conflicted
+++ resolved
@@ -166,13 +166,8 @@
             @Nullable @Named("ide") WorkspaceReader workspaceRepository,
             SettingsDecrypter settingsDecrypter,
             EventSpyDispatcher eventSpyDispatcher,
-<<<<<<< HEAD
-            MavenRepositorySystem mavenRepositorySystem,
             RuntimeInformation runtimeInformation,
             TypeRegistry typeRegistry) {
-=======
-            RuntimeInformation runtimeInformation) {
->>>>>>> e89b6fd5
         this.artifactHandlerManager = artifactHandlerManager;
         this.repoSystem = repoSystem;
         this.workspaceRepository = workspaceRepository;
@@ -188,14 +183,9 @@
     }
 
     @SuppressWarnings("checkstyle:methodLength")
-<<<<<<< HEAD
-    public DefaultRepositorySystemSession newRepositorySession(MavenExecutionRequest request) {
-        DefaultRepositorySystemSession session =
-                MavenRepositorySystemUtils.newSession(new TypeRegistryAdapter(typeRegistry));
-=======
     public SessionBuilder newRepositorySessionBuilder(MavenExecutionRequest request) {
-        SessionBuilder session = MavenRepositorySystemUtils.newSession(repoSystem.createSessionBuilder());
->>>>>>> e89b6fd5
+        SessionBuilder session = MavenRepositorySystemUtils.newSession(
+                repoSystem.createSessionBuilder(), new TypeRegistryAdapter(typeRegistry));
         session.setCache(request.getRepositoryCache());
 
         Map<Object, Object> configProps = new LinkedHashMap<>();
